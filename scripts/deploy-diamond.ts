--- conflicted
+++ resolved
@@ -53,16 +53,6 @@
 
   console.log("Deploying Diamond with account:", deployer.address);
 
-<<<<<<< HEAD
-  // 1. Deploy PythLazerLib first
-  const PythLazerLibFactory = await ethers.getContractFactory("PythLazerLib");
-  const pythLazerLib = await PythLazerLibFactory.deploy();
-  await pythLazerLib.waitForDeployment();
-  const pythLazerLibAddress = await pythLazerLib.getAddress();
-  console.log("PythLazerLib deployed to:", pythLazerLibAddress);
-
-  // 2. Deploy DiamondCutFacet
-=======
   // Get initial nonce and track it manually
   let nonce = await deployer.getNonce();
   console.log("Starting nonce:", nonce);
@@ -108,8 +98,14 @@
     }
   };
 
-  // 1. Deploy DiamondCutFacet
->>>>>>> 3022a16a
+  // 1. Deploy PythLazerLib first
+  const PythLazerLibFactory = await ethers.getContractFactory("PythLazerLib");
+  const pythLazerLib = await PythLazerLibFactory.deploy();
+  await pythLazerLib.waitForDeployment();
+  const pythLazerLibAddress = await pythLazerLib.getAddress();
+  console.log("PythLazerLib deployed to:", pythLazerLibAddress);
+
+  // 2. Deploy DiamondCutFacet
   const DiamondCutFacet = await ethers.getContractFactory("DiamondCutFacet");
   const diamondCutFacet = await deployWithRetry(DiamondCutFacet);
   const diamondCutFacetAddress = await diamondCutFacet.getAddress();
@@ -141,28 +137,21 @@
   const cut: FacetCut[] = [];
   const facetAddresses: Record<string, string> = {};
 
+  const facetsWithPythLazerLib = ["RoundManagementFacet"];
+
   for (const FacetName of facetNames) {
-<<<<<<< HEAD
-    // Check if the facet needs PythLazerLib
     let Facet;
-    if (FacetName === "RoundManagementFacet") {
-      // These facets use PythLazerLib
+    if (facetsWithPythLazerLib.includes(FacetName)) {
       Facet = await ethers.getContractFactory(FacetName, {
         libraries: {
           PythLazerLib: pythLazerLibAddress,
         },
       });
     } else {
-      // Other facets don't need PythLazerLib
       Facet = await ethers.getContractFactory(FacetName);
     }
-
     const facet = await Facet.deploy();
     await facet.waitForDeployment();
-=======
-    const Facet = await ethers.getContractFactory(FacetName);
-    const facet = await deployWithRetry(Facet);
->>>>>>> 3022a16a
 
     const facetAddress = await facet.getAddress();
     facetAddresses[FacetName] = facetAddress;
@@ -233,17 +222,40 @@
   console.log("Diamond initialization completed via DiamondInit");
 
   // 7. Verify the diamond is working
-  const viewFacet = await ethers.getContractAt("ViewFacet", await diamond.getAddress());
-  const roundManagementFacet = await ethers.getContractAt(
-    "RoundManagementFacet",
-    await diamond.getAddress(),
-  );
-
-  const commissionFeeFromContract = await viewFacet.commissionfee();
-  const currentEpoch = await roundManagementFacet.currentEpoch();
-
-  console.log("Commission fee:", commissionFeeFromContract.toString());
-  console.log("Current epoch:", currentEpoch.toString());
+  console.log("Waiting for diamond cut to be fully processed...");
+  await new Promise((resolve) => setTimeout(resolve, 5000)); // 5초 대기
+
+  try {
+    const viewFacet = await ethers.getContractAt("ViewFacet", await diamond.getAddress());
+    const roundManagementFacet = await ethers.getContractAt(
+      "RoundManagementFacet",
+      await diamond.getAddress(),
+    );
+
+    // 각 facet의 함수들이 제대로 등록되었는지 확인
+    console.log("Verifying ViewFacet functions...");
+    const commissionFeeFromContract = await viewFacet.commissionfee();
+    console.log("Commission fee:", commissionFeeFromContract.toString());
+
+    console.log("Verifying RoundManagementFacet functions...");
+    const currentEpoch = await roundManagementFacet.currentEpoch();
+    console.log("Current epoch:", currentEpoch.toString());
+
+    console.log("✅ Diamond verification successful!");
+  } catch (error) {
+    console.error("❌ Diamond verification failed:", error);
+
+    // Diamond cut 상태 확인
+    const diamondLoupe = await ethers.getContractAt("IDiamondLoupe", await diamond.getAddress());
+    const facets = await diamondLoupe.facets();
+    console.log("Registered facets:", facets);
+
+    // ViewFacet과 RoundManagementFacet의 주소 확인
+    console.log("Expected ViewFacet address:", facetAddresses["ViewFacet"]);
+    console.log("Expected RoundManagementFacet address:", facetAddresses["RoundManagementFacet"]);
+
+    throw error;
+  }
 
   return {
     diamondAddress,
