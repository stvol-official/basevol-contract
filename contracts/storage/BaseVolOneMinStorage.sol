--- conflicted
+++ resolved
@@ -9,17 +9,12 @@
 
 library BaseVolOneMinStorage {
   // keccak256(abi.encode(uint256(keccak256("com.basevol.storage.onemin.secure")) - 1)) & ~bytes32(uint256(0xff));
-<<<<<<< HEAD
-  bytes32 internal constant SLOT =
-    0x8be1692dc372f8902eb9c7cd5d19a5bdd4af3b9d33c637a94997c776bf7c1c00;
-=======
   bytes32 internal constant SLOT_MAINNET =
     0x8be1692dc372f8902eb9c7cd5d19a5bdd4af3b9d33c637a94997c776bf7c1c00;
 
   // keccak256(abi.encode(uint256(keccak256("com.basevol.storage.onemin")) - 1)) & ~bytes32(uint256(0xff));
   bytes32 internal constant SLOT_TESTNET =
     0xf47b8291f4eb0ba594d826a8a543e71011d93618498a6b680f32cdb25823c400;
->>>>>>> 1cb826f8
 
   struct Layout {
     IERC20 token; // Prediction token
