// SPDX-License-Identifier: MIT
pragma solidity ^0.8.4;

import { IERC20 } from "@openzeppelin/contracts/token/ERC20/IERC20.sol";
import "../interfaces/IVaultManager.sol";
import { WithdrawalRequest, Coupon, ForceWithdrawalRequest, CouponUsageDetail, Product } from "../types/Types.sol";

library ClearingHouseStorage {
  // keccak256(abi.encode(uint256(keccak256("com.basevol.storage.clearinghouse.secure")) - 1)) & ~bytes32(uint256(0xff));
<<<<<<< HEAD
  bytes32 internal constant SLOT =
    0x774c44a0b38ae921c4dec3ca94745bada9f891442f312f232ca295c24066bb00;
=======
  bytes32 internal constant SLOT_MAINNET =
    0x774c44a0b38ae921c4dec3ca94745bada9f891442f312f232ca295c24066bb00;

  // keccak256(abi.encode(uint256(keccak256("com.basevol.storage.clearinghouse")) - 1)) & ~bytes32(uint256(0xff));
  bytes32 internal constant SLOT_TESTNET =
    0x20427f0c61138b4eb4becfbfceaa6e34fbd8d2897b15f8cd4fe50ddc7b548700;
>>>>>>> 1cb826f8

  struct Layout {
    IERC20 token; // Prediction token
    address adminAddress; // Admin address
    address operatorVaultAddress; // Operator vault address
    mapping(address => bool) operators; // Operators
    mapping(address => uint256) userBalances; // User balances
    uint256 treasuryAmount; // Treasury amount
    WithdrawalRequest[] withdrawalRequests; // Withdrawal requests
    address[] operatorList; // List of operators
    ForceWithdrawalRequest[] forceWithdrawalRequests;
    uint256 forceWithdrawalDelay;
    IVaultManager vaultManager;
    mapping(address => Coupon[]) couponBalances; // user to coupon list
    uint256 couponAmount; // coupon amount
    uint256 usedCouponAmount; // used coupon amount
    address[] couponHolders;
    uint256 withdrawalFee; // withdrawal fee
    mapping(uint256 => bool) processedBatchIds; // processed batch ids
    mapping(address => mapping(uint256 => CouponUsageDetail[])) couponUsageHistory; // user => epoch => CouponUsageDetail[]
    mapping(address => mapping(uint256 => mapping(address => mapping(uint256 => uint256)))) productEscrowBalances; // product => epoch => user => idx => amount
    mapping(address => mapping(uint256 => mapping(address => mapping(uint256 => uint256)))) productEscrowCoupons; // product => epoch => user => idx => amount
    mapping(address => Product) products; // product => Product
    address[] productAddresses; // product addresses
<<<<<<< HEAD
    mapping(address => bool) baseVolManagers; // BaseVol managers
    address[] baseVolManagerList; // List of baseVol managers
=======
    mapping(address => uint256) userEscrowBalances; // user => escrow balance
>>>>>>> 1cb826f8
    /* IMPROTANT: you can add new variables here */
  }

  function layout() internal view returns (Layout storage $) {
    bytes32 slot = _getSlot();
    assembly {
      $.slot := slot
    }
  }
  function _getSlot() internal view returns (bytes32) {
    uint256 chainId = block.chainid;
    if (chainId == 8453) {
      return SLOT_MAINNET;
    } else if (chainId == 84532) {
      return SLOT_TESTNET;
    } else {
      return SLOT_TESTNET;
    }
  }
}<|MERGE_RESOLUTION|>--- conflicted
+++ resolved
@@ -7,17 +7,12 @@
 
 library ClearingHouseStorage {
   // keccak256(abi.encode(uint256(keccak256("com.basevol.storage.clearinghouse.secure")) - 1)) & ~bytes32(uint256(0xff));
-<<<<<<< HEAD
-  bytes32 internal constant SLOT =
-    0x774c44a0b38ae921c4dec3ca94745bada9f891442f312f232ca295c24066bb00;
-=======
   bytes32 internal constant SLOT_MAINNET =
     0x774c44a0b38ae921c4dec3ca94745bada9f891442f312f232ca295c24066bb00;
 
   // keccak256(abi.encode(uint256(keccak256("com.basevol.storage.clearinghouse")) - 1)) & ~bytes32(uint256(0xff));
   bytes32 internal constant SLOT_TESTNET =
     0x20427f0c61138b4eb4becfbfceaa6e34fbd8d2897b15f8cd4fe50ddc7b548700;
->>>>>>> 1cb826f8
 
   struct Layout {
     IERC20 token; // Prediction token
@@ -42,12 +37,9 @@
     mapping(address => mapping(uint256 => mapping(address => mapping(uint256 => uint256)))) productEscrowCoupons; // product => epoch => user => idx => amount
     mapping(address => Product) products; // product => Product
     address[] productAddresses; // product addresses
-<<<<<<< HEAD
     mapping(address => bool) baseVolManagers; // BaseVol managers
     address[] baseVolManagerList; // List of baseVol managers
-=======
     mapping(address => uint256) userEscrowBalances; // user => escrow balance
->>>>>>> 1cb826f8
     /* IMPROTANT: you can add new variables here */
   }
 
