// SPDX-License-Identifier: MIT
pragma solidity ^0.8.4;
import { ICommonErrors } from "./CommonErrors.sol";

interface IClearingHouseErrors is ICommonErrors {
  error InvalidIdx();
  error RequestAlreadyProcessed();
  error InvalidTokenAddress();
  error ForceWithdrawalRequestNotFound();
  error ForceWithdrawalTooEarly();
  error ExistingForceWithdrawalRequest();
  error EpochHasNotStartedYet();
  error InvalidIndex();
  error InvalidRequestId();
  error InvalidBatchId();
  error BatchAlreadyProcessed();
  error ProductNotActive();
  error OperatorAlreadyExists();
<<<<<<< HEAD
  error BaseVolManagerAlreadyExists();
=======
>>>>>>> 1cb826f8
  error AmountExceedsLimit();
}<|MERGE_RESOLUTION|>--- conflicted
+++ resolved
@@ -16,9 +16,5 @@
   error BatchAlreadyProcessed();
   error ProductNotActive();
   error OperatorAlreadyExists();
-<<<<<<< HEAD
-  error BaseVolManagerAlreadyExists();
-=======
->>>>>>> 1cb826f8
   error AmountExceedsLimit();
 }