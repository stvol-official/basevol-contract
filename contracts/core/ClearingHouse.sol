// SPDX-License-Identifier: MIT
pragma solidity ^0.8.4;
pragma abicoder v2;

import "@openzeppelin/contracts-upgradeable/proxy/utils/UUPSUpgradeable.sol";
import "@openzeppelin/contracts-upgradeable/access/OwnableUpgradeable.sol";
import "@openzeppelin/contracts-upgradeable/utils/PausableUpgradeable.sol";
import "@openzeppelin/contracts-upgradeable/utils/ReentrancyGuardUpgradeable.sol";
import { IERC20 } from "@openzeppelin/contracts/token/ERC20/IERC20.sol";
import { SafeERC20 } from "@openzeppelin/contracts/token/ERC20/utils/SafeERC20.sol";
import { ClearingHouseStorage } from "../storage/ClearingHouseStorage.sol";
import { ICommonErrors } from "../errors/CommonErrors.sol";
import { WithdrawalRequest, ForceWithdrawalRequest, Coupon, BatchWithdrawRequest, CouponUsageDetail, WinPosition, WithdrawalInfo, TimeUnit, Product, ProductInfo } from "../types/Types.sol";
import { IClearingHouseErrors } from "../errors/ClearingHouseErrors.sol";
import { IVaultManager } from "../interfaces/IVaultManager.sol";
import "@openzeppelin/contracts/utils/Strings.sol";

contract ClearingHouse is
  Initializable,
  UUPSUpgradeable,
  OwnableUpgradeable,
  PausableUpgradeable,
  ReentrancyGuardUpgradeable,
  IClearingHouseErrors
{
  using SafeERC20 for IERC20;

  uint256 private constant PRICE_UNIT = 1e6;
  uint256 private constant WITHDRAWAL_FEE = PRICE_UNIT / 10; // $0.1
  uint256 private constant MAX_WITHDRAWAL_FEE = 10 * PRICE_UNIT; // $10
  uint256 private constant DEFAULT_FORCE_WITHDRAWAL_DELAY = 24 hours;
  uint256 private constant START_TIMESTAMP = 1750636800; // for epoch
  uint256 private constant MAX_OPERATOR_CHANGE_AMOUNT = 100 * 1e6; // $100

  event Deposit(address indexed to, address from, uint256 amount, uint256 result);
  event Withdraw(address indexed to, uint256 amount, uint256 result);
  event WithdrawalRequested(address indexed user, uint256 amount);
  event WithdrawalApproved(address indexed user, uint256 amount);
  event WithdrawalRejected(address indexed user, uint256 amount);
  event BalanceTransferred(address indexed from, address indexed to, uint256 amount);
  event ForceWithdrawalRequested(address indexed user, uint256 amount);
  event ForceWithdrawalExecuted(address indexed user, uint256 amount);
  event DepositCoupon(
    address indexed to,
    address from,
    uint256 amount,
    uint256 expirationEpoch,
    uint256 result
  );
  event LockInEscrow(
    address indexed product,
    address indexed user,
    uint256 indexed epoch,
    uint256 idx,
    uint256 totalAmount,
    uint256 couponAmount,
    uint256 balanceAmount
  );

  event BatchWithdrawRequested(uint256 indexed batchId, uint256 totalAmount, uint256 requestCount);
  event BatchWithdrawProcessed(
    uint256 indexed batchId,
    uint256 indexed requestId,
    address indexed user,
    uint256 amount,
    uint256 fee
  );
  event ProductUpdated(
    address indexed product,
    uint256 startTimestamp,
    TimeUnit timeUnit,
    bool isActive
  );
  event DebugLog(string message);
<<<<<<< HEAD

  event BaseVolManagerDeposit(address indexed token, uint256 amount);
  event BaseVolManagerDepositWithData(
    address indexed token,
    uint256 amount,
    string reason,
    uint256 timestamp
  );
  event BaseVolManagerWithdraw(address indexed token, uint256 amount);
  event BaseVolManagerWithdrawWithData(
    address indexed token,
    uint256 amount,
    string reason,
    uint256 timestamp
  );
=======
>>>>>>> 1cb826f8

  modifier onlyAdmin() {
    ClearingHouseStorage.Layout storage $ = ClearingHouseStorage.layout();
    if (msg.sender != $.adminAddress) revert OnlyAdmin();
    _;
  }

  modifier onlyOperator() {
    ClearingHouseStorage.Layout storage $ = ClearingHouseStorage.layout();
    if (!$.operators[msg.sender]) revert OnlyOperator();
    _;
  }

  modifier validWithdrawal(address user, uint256 amount) {
    ClearingHouseStorage.Layout storage $ = ClearingHouseStorage.layout();
    if (amount == 0) revert InvalidAmount();
    if ($.userBalances[user] < amount + $.withdrawalFee) revert InsufficientBalance();
    _;
  }

  modifier onlyActiveProduct(address _product) {
    ClearingHouseStorage.Layout storage $ = ClearingHouseStorage.layout();
    if (!$.products[_product].isActive) revert ProductNotActive();
    _;
  }

  modifier onlyBaseVolManager() {
    ClearingHouseStorage.Layout storage $ = ClearingHouseStorage.layout();
    if (!$.baseVolManagers[msg.sender]) revert OnlyBaseVolManager();
    _;
  }

  /// @custom:oz-upgrades-unsafe-allow constructor
  constructor() {
    _disableInitializers();
  }

  function initialize(
    address _usdcAddress,
    address _adminAddress,
    address _operatorAddress,
    address _operatorVaultAddress,
    address _vaultManagerAddress
  ) public initializer {
    __UUPSUpgradeable_init();
    __Ownable_init(msg.sender);
    __Pausable_init();
    __ReentrancyGuard_init();

    if (_usdcAddress == address(0)) revert InvalidAddress();
    if (_adminAddress == address(0)) revert InvalidAddress();
    if (_operatorAddress == address(0)) revert InvalidAddress();
    if (_vaultManagerAddress == address(0)) revert InvalidAddress();

    ClearingHouseStorage.Layout storage $ = ClearingHouseStorage.layout();
    $.token = IERC20(_usdcAddress);
    $.adminAddress = _adminAddress;

    $.operators[_operatorAddress] = true;
    $.operatorList.push(_operatorAddress);
    $.operatorVaultAddress = _operatorVaultAddress;
    $.vaultManager = IVaultManager(_vaultManagerAddress);
    $.forceWithdrawalDelay = DEFAULT_FORCE_WITHDRAWAL_DELAY;
    $.withdrawalFee = WITHDRAWAL_FEE;
  }

  function deposit(uint256 amount) external nonReentrant {
    ClearingHouseStorage.Layout storage $ = ClearingHouseStorage.layout();
    $.token.safeTransferFrom(msg.sender, address(this), amount);
    $.userBalances[msg.sender] += amount;
    emit Deposit(msg.sender, msg.sender, amount, $.userBalances[msg.sender]);
  }

  function depositTo(address user, uint256 amount) external nonReentrant {
    ClearingHouseStorage.Layout storage $ = ClearingHouseStorage.layout();

    $.token.safeTransferFrom(msg.sender, address(this), amount);
    $.userBalances[user] += amount;
    emit Deposit(user, msg.sender, amount, $.userBalances[user]);
  }

  function transferBalance(
    address from,
    address to,
    uint256 amount
  ) external nonReentrant onlyOperator {
    _transferBalance(from, to, amount);
  }

  function depositToVault(
    address product,
    address vaultAddress,
    address user,
    uint256 amount
  ) external nonReentrant onlyOperator {
    ClearingHouseStorage.Layout storage $ = ClearingHouseStorage.layout();
    if ($.userBalances[user] < amount) revert InsufficientBalance();
    uint256 balance = $.vaultManager.depositToVault(product, vaultAddress, user, amount);

    // user -> vaultAddress
    _transferBalance(user, vaultAddress, balance);
  }

  function withdrawFromVault(
    address product,
    address vaultAddress,
    address user,
    uint256 amount
  ) external nonReentrant onlyOperator {
    ClearingHouseStorage.Layout storage $ = ClearingHouseStorage.layout();
    uint256 balance = $.vaultManager.withdrawFromVault(product, vaultAddress, user, amount);

    // vaultAddress -> user
    _transferBalance(vaultAddress, user, balance);
  }

  function withdrawAllFromVault(
    address product,
    address vaultAddress
  ) external nonReentrant onlyOperator {
    ClearingHouseStorage.Layout storage $ = ClearingHouseStorage.layout();
    WithdrawalInfo[] memory withdrawals = $.vaultManager.withdrawAllFromVault(
      product,
      vaultAddress
    );
    for (uint256 i = 0; i < withdrawals.length; i++) {
      WithdrawalInfo memory withdrawal = withdrawals[i];
      // vaultAddress -> user
      _transferBalance(vaultAddress, withdrawal.user, withdrawal.amount);
    }
  }

  function withdraw(
    address user,
    uint256 amount
  ) external nonReentrant onlyOperator validWithdrawal(user, amount) {
    ClearingHouseStorage.Layout storage $ = ClearingHouseStorage.layout();
    $.userBalances[user] -= amount + $.withdrawalFee;
    $.treasuryAmount += $.withdrawalFee;
    $.token.safeTransfer(user, amount);
    emit Withdraw(user, amount, $.userBalances[user]);
  }

  function requestWithdrawal(
    uint256 amount
  ) external nonReentrant validWithdrawal(msg.sender, amount) returns (WithdrawalRequest memory) {
    ClearingHouseStorage.Layout storage $ = ClearingHouseStorage.layout();

    WithdrawalRequest memory request = WithdrawalRequest({
      idx: $.withdrawalRequests.length,
      user: msg.sender,
      amount: amount,
      processed: false,
      message: "",
      created: block.timestamp
    });

    $.withdrawalRequests.push(request);

    emit WithdrawalRequested(msg.sender, amount);
    return request;
  }

  function approveWithdrawal(uint256 idx) external nonReentrant onlyOperator {
    ClearingHouseStorage.Layout storage $ = ClearingHouseStorage.layout();
    if (idx >= $.withdrawalRequests.length) revert InvalidIdx();
    WithdrawalRequest storage request = $.withdrawalRequests[idx];
    if (request.processed) revert RequestAlreadyProcessed();
    if ($.userBalances[request.user] < request.amount + $.withdrawalFee)
      revert InsufficientBalance();
    request.processed = true;
    $.userBalances[request.user] -= request.amount + $.withdrawalFee;
    $.treasuryAmount += $.withdrawalFee;
    $.token.safeTransfer(request.user, request.amount);
    emit WithdrawalApproved(request.user, request.amount);
  }

  function rejectWithdrawal(
    uint256 idx,
    string calldata reason
  ) external nonReentrant onlyOperator {
    ClearingHouseStorage.Layout storage $ = ClearingHouseStorage.layout();
    if (idx >= $.withdrawalRequests.length) revert InvalidIdx();
    WithdrawalRequest storage request = $.withdrawalRequests[idx];
    if (request.processed) revert RequestAlreadyProcessed();

    request.processed = true;
    request.message = reason;

    emit WithdrawalRejected(request.user, request.amount);
  }

  function requestForceWithdraw() external nonReentrant {
    ClearingHouseStorage.Layout storage $ = ClearingHouseStorage.layout();

    uint256 balance = $.userBalances[msg.sender];
    if (balance < $.withdrawalFee) revert InsufficientBalance();

    // check if there is an existing force withdrawal request
    for (uint256 i = $.forceWithdrawalRequests.length; i > 0; i--) {
      if (
        $.forceWithdrawalRequests[i - 1].user == msg.sender &&
        !$.forceWithdrawalRequests[i - 1].processed
      ) {
        revert ExistingForceWithdrawalRequest();
      }
    }

    ForceWithdrawalRequest memory request = ForceWithdrawalRequest({
      idx: $.forceWithdrawalRequests.length,
      user: msg.sender,
      amount: balance - $.withdrawalFee,
      processed: false,
      created: block.timestamp
    });

    $.forceWithdrawalRequests.push(request);
    emit ForceWithdrawalRequested(msg.sender, balance - $.withdrawalFee);
  }

  function executeForceWithdraw() external nonReentrant {
    ClearingHouseStorage.Layout storage $ = ClearingHouseStorage.layout();
    uint256 requestIdx;
    bool found = false;

    for (uint256 i = $.forceWithdrawalRequests.length; i > 0; i--) {
      if (
        $.forceWithdrawalRequests[i - 1].user == msg.sender &&
        !$.forceWithdrawalRequests[i - 1].processed
      ) {
        requestIdx = i - 1;
        found = true;
        break;
      }
    }

    if (!found) revert ForceWithdrawalRequestNotFound();

    ForceWithdrawalRequest storage request = $.forceWithdrawalRequests[requestIdx];

    if (block.timestamp < request.created + $.forceWithdrawalDelay)
      revert ForceWithdrawalTooEarly();
    if ($.userBalances[msg.sender] < request.amount + $.withdrawalFee) revert InsufficientBalance();

    request.processed = true;
    $.userBalances[msg.sender] = 0;
    $.treasuryAmount += $.withdrawalFee;
    $.token.safeTransfer(msg.sender, request.amount);

    emit ForceWithdrawalExecuted(msg.sender, request.amount);
  }

  function withdrawBatch(
    BatchWithdrawRequest[] calldata requests,
    uint256 batchId
  ) external nonReentrant onlyOperator whenNotPaused {
    ClearingHouseStorage.Layout storage $ = ClearingHouseStorage.layout();

    // Check if batch has already been processed
    if ($.processedBatchIds[batchId]) revert BatchAlreadyProcessed();
    if (batchId == 0) revert InvalidBatchId();
    if (requests.length == 0 || requests.length > 100) revert InvalidAmount();

    uint256 totalAmount = 0;
    uint256 totalFees = 0;

    // First pass: Validation and total calculation
    for (uint256 i = 0; i < requests.length; i++) {
      BatchWithdrawRequest calldata request = requests[i];

      if (request.user == address(0)) revert InvalidAddress();
      if (request.amount == 0) revert InvalidAmount();
      if (request.requestId == 0) revert InvalidRequestId();

      uint256 requiredAmount = request.amount + $.withdrawalFee;
      if ($.userBalances[request.user] < requiredAmount) {
        revert InsufficientBalance();
      }

      totalAmount += request.amount;
      totalFees += $.withdrawalFee;
    }

    // Check total contract balance including fees
    if ($.token.balanceOf(address(this)) < totalAmount + totalFees) {
      revert InsufficientBalance();
    }

    // Mark batch as processed
    $.processedBatchIds[batchId] = true;

    emit BatchWithdrawRequested(batchId, totalAmount, requests.length);

    for (uint256 i = 0; i < requests.length; i++) {
      BatchWithdrawRequest calldata request = requests[i];
      $.userBalances[request.user] -= (request.amount + $.withdrawalFee);
      $.treasuryAmount += $.withdrawalFee;
    }

    for (uint256 i = 0; i < requests.length; i++) {
      BatchWithdrawRequest calldata request = requests[i];
      $.token.safeTransfer(request.user, request.amount);

      emit BatchWithdrawProcessed(
        batchId,
        request.requestId,
        request.user,
        request.amount,
        $.withdrawalFee
      );
      emit Withdraw(request.user, request.amount, $.userBalances[request.user]);
    }
  }

  function claimTreasury() external nonReentrant onlyAdmin {
    ClearingHouseStorage.Layout storage $ = ClearingHouseStorage.layout();
    uint256 currentTreasuryAmount = $.treasuryAmount;
    $.treasuryAmount = 0;
    $.token.safeTransfer($.operatorVaultAddress, currentTreasuryAmount);
  }

  function userBalances(address user) external view returns (uint256) {
    ClearingHouseStorage.Layout storage $ = ClearingHouseStorage.layout();
    return $.userBalances[user];
  }

  function treasuryAmount() external view returns (uint256) {
    ClearingHouseStorage.Layout storage $ = ClearingHouseStorage.layout();
    return $.treasuryAmount;
  }

  function setAdmin(address _adminAddress) external onlyOwner {
    if (_adminAddress == address(0)) revert InvalidAddress();
    ClearingHouseStorage.Layout storage $ = ClearingHouseStorage.layout();
    $.adminAddress = _adminAddress;
  }

  function setToken(address _token) external onlyAdmin {
    if (_token == address(0)) revert InvalidAddress();
    ClearingHouseStorage.Layout storage $ = ClearingHouseStorage.layout();
    $.token = IERC20(_token);
  }

  function setOperatorVault(address _operatorVaultAddress) external onlyAdmin {
    if (_operatorVaultAddress == address(0)) revert InvalidAddress();
    ClearingHouseStorage.Layout storage $ = ClearingHouseStorage.layout();
    $.operatorVaultAddress = _operatorVaultAddress;
  }

  function setForceWithdrawalDelay(uint256 newDelay) external onlyAdmin {
    if (newDelay == 0) revert InvalidAmount();
    ClearingHouseStorage.Layout storage $ = ClearingHouseStorage.layout();
    $.forceWithdrawalDelay = newDelay;
  }

  function setVaultManager(address _vaultManager) external onlyAdmin {
    if (_vaultManager == address(0)) revert InvalidAddress();
    ClearingHouseStorage.Layout storage $ = ClearingHouseStorage.layout();
    $.vaultManager = IVaultManager(_vaultManager);
  }

  function setWithdrawalFee(uint256 newFee) external onlyAdmin {
    if (newFee > MAX_WITHDRAWAL_FEE) revert InvalidAmount();
    ClearingHouseStorage.Layout storage $ = ClearingHouseStorage.layout();
    $.withdrawalFee = newFee;
  }

  function _transferBalance(address from, address to, uint256 amount) internal {
    ClearingHouseStorage.Layout storage $ = ClearingHouseStorage.layout();

    if ($.userBalances[from] < amount) revert InsufficientBalance();
    $.userBalances[from] -= amount;
    $.userBalances[to] += amount;

    emit BalanceTransferred(from, to, amount);
  }

  function addUserBalance(address user, uint256 amount) external nonReentrant onlyOperator {
    if (amount > MAX_OPERATOR_CHANGE_AMOUNT) revert AmountExceedsLimit();

    ClearingHouseStorage.Layout storage $ = ClearingHouseStorage.layout();
    $.userBalances[user] += amount;

    address[] memory products = $.productAddresses;
    for (uint256 i = 0; i < products.length; i++) {
      if ($.vaultManager.isVault(products[i], user)) {
        $.vaultManager.addVaultBalance(products[i], user, amount);
      }
    }
  }

  function subtractUserBalance(address user, uint256 amount) external nonReentrant onlyOperator {
    if (amount > MAX_OPERATOR_CHANGE_AMOUNT) revert AmountExceedsLimit();

    ClearingHouseStorage.Layout storage $ = ClearingHouseStorage.layout();
    if ($.userBalances[user] < amount) revert InsufficientBalance();
    $.userBalances[user] -= amount;

    address[] memory products = $.productAddresses;
    for (uint256 i = 0; i < products.length; i++) {
      if ($.vaultManager.isVault(products[i], user)) {
        $.vaultManager.subtractVaultBalance(products[i], user, amount);
      }
    }
  }

  function addOperator(address operator) external onlyAdmin {
    if (operator == address(0)) revert InvalidAddress();
    ClearingHouseStorage.Layout storage $ = ClearingHouseStorage.layout();
    if ($.operators[operator]) revert OperatorAlreadyExists();

    $.operators[operator] = true;
    $.operatorList.push(operator);
  }
  function addBaseVolManager(address baseVolManager) external onlyAdmin {
    if (baseVolManager == address(0)) revert InvalidAddress();
    ClearingHouseStorage.Layout storage $ = ClearingHouseStorage.layout();
    if ($.baseVolManagers[baseVolManager]) revert BaseVolManagerAlreadyExists();

    $.baseVolManagers[baseVolManager] = true;
    $.baseVolManagerList.push(baseVolManager);
  }

  function removeOperator(address operator) external onlyAdmin {
    ClearingHouseStorage.Layout storage $ = ClearingHouseStorage.layout();
    $.operators[operator] = false;
    for (uint i = 0; i < $.operatorList.length; i++) {
      if ($.operatorList[i] == operator) {
        $.operatorList[i] = $.operatorList[$.operatorList.length - 1];
        $.operatorList.pop();
        break;
      }
    }
  }

  function removeBaseVolManager(address baseVolManager) external onlyAdmin {
    ClearingHouseStorage.Layout storage $ = ClearingHouseStorage.layout();
    $.baseVolManagers[baseVolManager] = false;
    for (uint i = 0; i < $.baseVolManagerList.length; i++) {
      if ($.baseVolManagerList[i] == baseVolManager) {
        $.baseVolManagerList[i] = $.baseVolManagerList[$.baseVolManagerList.length - 1];
        $.baseVolManagerList.pop();
        break;
      }
    }
  }

  function depositCouponTo(
    address user,
    uint256 amount,
    uint256 expirationEpoch
  ) external nonReentrant {
    ClearingHouseStorage.Layout storage $ = ClearingHouseStorage.layout();
    $.token.safeTransferFrom(msg.sender, address(this), amount);
    $.couponAmount += amount;

    Coupon[] storage coupons = $.couponBalances[user];

    Coupon memory newCoupon = Coupon({
      user: user,
      amount: amount,
      usedAmount: 0,
      expirationEpoch: expirationEpoch,
      created: block.timestamp,
      issuer: msg.sender
    });

    uint i = coupons.length;
    coupons.push(newCoupon);

    if (i == 0) {
      // add user to couponHolders array
      $.couponHolders.push(user);
    }

    while (i > 0 && coupons[i - 1].expirationEpoch > newCoupon.expirationEpoch) {
      coupons[i] = coupons[i - 1];
      i--;
    }
    coupons[i] = newCoupon;
    emit DepositCoupon(user, msg.sender, amount, expirationEpoch, couponBalanceOf(user)); // 전체 쿠폰 잔액 계산
  }

  function pause() external whenNotPaused onlyAdmin {
    _pause();
  }

  function unpause() external whenPaused onlyAdmin {
    _unpause();
  }

  function retrieveMisplacedETH() external onlyAdmin {
    ClearingHouseStorage.Layout storage $ = ClearingHouseStorage.layout();
    payable($.adminAddress).transfer(address(this).balance);
  }

  function retrieveMisplacedTokens(address _token) external onlyAdmin {
    ClearingHouseStorage.Layout storage $ = ClearingHouseStorage.layout();
    if (address($.token) == _token) revert InvalidTokenAddress();
    IERC20 token = IERC20(_token);
    token.safeTransfer($.adminAddress, token.balanceOf(address(this)));
  }

  /* public views */
  function addresses() public view returns (address, address, address, address) {
    ClearingHouseStorage.Layout storage $ = ClearingHouseStorage.layout();
    return ($.adminAddress, $.operatorVaultAddress, address($.token), address($.vaultManager));
  }

  function balances(address user) public view returns (uint256, uint256, uint256) {
    ClearingHouseStorage.Layout storage $ = ClearingHouseStorage.layout();
    uint256 depositBalance = $.userBalances[user];
    uint256 couponBalance = this.couponBalanceOf(user);
    uint256 totalBalance = depositBalance + couponBalance;
    return (depositBalance, couponBalance, totalBalance);
  }

  function getToken() external view returns (address) {
    ClearingHouseStorage.Layout storage $ = ClearingHouseStorage.layout();
    return address($.token);
  }

  function getOperators() public view returns (address[] memory) {
    ClearingHouseStorage.Layout storage $ = ClearingHouseStorage.layout();
    return $.operatorList;
  }

  function getBaseVolManagers() public view returns (address[] memory) {
    ClearingHouseStorage.Layout storage $ = ClearingHouseStorage.layout();
    return $.baseVolManagerList;
  }

  function getForceWithdrawalDelay() external view returns (uint256) {
    ClearingHouseStorage.Layout storage $ = ClearingHouseStorage.layout();
    return $.forceWithdrawalDelay;
  }

  function getForceWithdrawStatus(
    address user
  ) external view returns (bool hasRequest, uint256 requestTime, uint256 amount, bool canWithdraw) {
    ClearingHouseStorage.Layout storage $ = ClearingHouseStorage.layout();

    for (uint256 i = $.forceWithdrawalRequests.length; i > 0; i--) {
      ForceWithdrawalRequest storage request = $.forceWithdrawalRequests[i - 1];
      if (request.user == user && !request.processed) {
        return (
          true,
          request.created,
          request.amount,
          block.timestamp >= request.created + $.forceWithdrawalDelay
        );
      }
    }

    return (false, 0, 0, false);
  }

  function getWithdrawalRequests(uint256 from) public view returns (WithdrawalRequest[] memory) {
    ClearingHouseStorage.Layout storage $ = ClearingHouseStorage.layout();
    uint256 totalRequests = $.withdrawalRequests.length;

    if (totalRequests < 100) {
      return $.withdrawalRequests;
    } else {
      uint256 startFrom = from < totalRequests - 100 ? from : totalRequests - 100;

      WithdrawalRequest[] memory recentRequests = new WithdrawalRequest[](100);
      for (uint256 i = 0; i < 100; i++) {
        recentRequests[i] = $.withdrawalRequests[startFrom + i];
      }

      return recentRequests;
    }
  }

  function couponHolders() public view returns (address[] memory) {
    ClearingHouseStorage.Layout storage $ = ClearingHouseStorage.layout();
    return $.couponHolders;
  }

  function getCouponHoldersPaged(
    uint256 offset,
    uint256 size
  ) public view returns (address[] memory) {
    ClearingHouseStorage.Layout storage $ = ClearingHouseStorage.layout();
    uint256 length = $.couponHolders.length;

    if (offset >= length || size == 0) return new address[](0);

    uint256 endIndex = offset + size;
    if (endIndex > length) endIndex = length;

    address[] memory pagedHolders = new address[](endIndex - offset);
    for (uint256 i = offset; i < endIndex; i++) {
      pagedHolders[i - offset] = $.couponHolders[i];
    }
    return pagedHolders;
  }

  function couponBalanceOf(address user) public view returns (uint256) {
    ClearingHouseStorage.Layout storage $ = ClearingHouseStorage.layout();
    uint256 total = 0;
    uint256 epoch = _epochAt(block.timestamp);
    for (uint i = 0; i < $.couponBalances[user].length; i++) {
      if ($.couponBalances[user][i].expirationEpoch >= epoch) {
        total += $.couponBalances[user][i].amount - $.couponBalances[user][i].usedAmount;
      }
    }
    return total;
  }

  function userCoupons(address user) public view returns (Coupon[] memory) {
    ClearingHouseStorage.Layout storage $ = ClearingHouseStorage.layout();
    return $.couponBalances[user];
  }

  function getCouponHoldersLength() external view returns (uint256) {
    ClearingHouseStorage.Layout storage $ = ClearingHouseStorage.layout();
    return $.couponHolders.length;
  }

  function reclaimExpiredCouponsByChunk(
    uint256 startIndex,
    uint256 size
  ) external nonReentrant returns (uint256) {
    ClearingHouseStorage.Layout storage $ = ClearingHouseStorage.layout();

    if (startIndex >= $.couponHolders.length) revert InvalidIndex();

    uint256 currentIndex = startIndex;
    uint256 processedCount = 0;

    while (processedCount < size && currentIndex < $.couponHolders.length) {
      address holder = $.couponHolders[currentIndex];
      if (holder != address(0)) {
        uint256 preLength = $.couponHolders.length;
        _reclaimExpiredCoupons(holder);

        if (preLength == $.couponHolders.length) {
          currentIndex++;
        }
        processedCount++;
      } else {
        currentIndex++;
      }
    }

    return currentIndex;
  }

  function reclaimExpiredCoupons(address user) external nonReentrant {
    _reclaimExpiredCoupons(user);
  }

  function getWithdrawalFee() external view returns (uint256) {
    ClearingHouseStorage.Layout storage $ = ClearingHouseStorage.layout();
    return $.withdrawalFee;
  }

  /* internal functions */
  function _authorizeUpgrade(address newImplementation) internal override onlyOwner {}

  function _epochAt(uint256 timestamp) internal pure returns (uint256) {
    if (timestamp < START_TIMESTAMP) revert EpochHasNotStartedYet();
    uint256 elapsedSeconds = timestamp - START_TIMESTAMP;
    uint256 elapsedHours = elapsedSeconds / 3600;
    return elapsedHours;
  }

  function _useCoupon(address user, uint256 amount, uint256 epoch) internal returns (uint256) {
    ClearingHouseStorage.Layout storage $ = ClearingHouseStorage.layout();
    uint256 remainingAmount = amount;

    for (uint i = 0; i < $.couponBalances[user].length && remainingAmount > 0; i++) {
      if ($.couponBalances[user][i].expirationEpoch >= epoch) {
        uint256 availableAmount = $.couponBalances[user][i].amount -
          $.couponBalances[user][i].usedAmount;

        if (availableAmount >= remainingAmount) {
          $.couponBalances[user][i].usedAmount += remainingAmount;
          remainingAmount = 0;
        } else {
          $.couponBalances[user][i].usedAmount += availableAmount;
          remainingAmount -= availableAmount;
        }

        $.couponUsageHistory[user][epoch].push(
          CouponUsageDetail({
            amountUsed: amount - remainingAmount,
            usedAt: block.timestamp,
            issuer: $.couponBalances[user][i].issuer,
            expirationEpoch: $.couponBalances[user][i].expirationEpoch
          })
        );
      }
    }
    $.usedCouponAmount += amount - remainingAmount;
    return remainingAmount;
  }

  function _reclaimExpiredCoupons(address user) internal {
    ClearingHouseStorage.Layout storage $ = ClearingHouseStorage.layout();
    uint256 epoch = _epochAt(block.timestamp);

    Coupon[] storage coupons = $.couponBalances[user];

    uint256 validCount = 0;
    for (uint i = 0; i < coupons.length; i++) {
      Coupon storage coupon = coupons[i];
      if (coupon.expirationEpoch < epoch) {
        uint256 availableAmount = coupon.amount - coupon.usedAmount;
        if (availableAmount > 0) {
          $.token.safeTransfer(coupon.issuer, availableAmount);
          $.couponAmount -= availableAmount;
          coupon.usedAmount = coupon.amount;
        }
      } else {
        // move valid coupons to the front of the array
        coupons[validCount] = coupon;
        validCount++;
      }
    }

    // remove expired coupons from the array
    while (coupons.length > validCount) {
      coupons.pop();
    }

    if (validCount == 0) {
      // remove user from couponHolders array
      uint length = $.couponHolders.length;
      for (uint i = 0; i < length; i++) {
        if ($.couponHolders[i] == user) {
          $.couponHolders[i] = $.couponHolders[length - 1];
          $.couponHolders.pop();
          break;
        }
      }
    }
  }

  function lockInEscrow(
    address product,
    address user,
    uint256 amount,
    uint256 epoch,
    uint256 idx,
    bool applyCoupon
  ) external onlyOperator {
    ClearingHouseStorage.Layout storage $ = ClearingHouseStorage.layout();

    uint256 couponEpoch = _convertToCouponEpoch(product, epoch);
    uint256 remainingAmount = applyCoupon ? _useCoupon(user, amount, couponEpoch) : amount;
    $.productEscrowCoupons[product][epoch][user][idx] += amount - remainingAmount;

    if (remainingAmount > 0) {
      if ($.userBalances[user] < remainingAmount) {
        revert InsufficientBalance();
      }

      $.userBalances[user] -= remainingAmount;
      $.productEscrowBalances[product][epoch][user][idx] += remainingAmount;
      $.userEscrowBalances[user] += remainingAmount;
      if ($.vaultManager.isVault(product, user)) {
        $.vaultManager.subtractVaultBalance(product, user, remainingAmount);
      }
    }

    emit LockInEscrow(product, user, epoch, idx, amount, amount - remainingAmount, remainingAmount);
  }

  function _convertToCouponEpoch(
    address _product,
    uint256 _epoch
  ) internal view onlyActiveProduct(_product) returns (uint256) {
    ClearingHouseStorage.Layout storage $ = ClearingHouseStorage.layout();
    Product memory product = $.products[_product];

    uint256 epochTimestamp = product.startTimestamp;

    if (product.timeUnit == TimeUnit.MINUTE) {
      epochTimestamp += _epoch * 60;
    } else if (product.timeUnit == TimeUnit.HOUR) {
      epochTimestamp += _epoch * 3600;
    } else if (product.timeUnit == TimeUnit.DAY) {
      epochTimestamp += _epoch * 86400;
    }

    // convert to hours based on coupon base timestamp
    return (epochTimestamp - START_TIMESTAMP) / 3600;
  }

  function setProduct(
    address _product,
    uint256 _startTimestamp,
    TimeUnit _timeUnit,
    bool _isActive
  ) external onlyAdmin {
    require(_product != address(0), "Invalid product address");
    require(_startTimestamp > 0, "Invalid start timestamp");

    ClearingHouseStorage.Layout storage $ = ClearingHouseStorage.layout();

    if ($.products[_product].startTimestamp == 0) {
      $.productAddresses.push(_product);
    }

    $.products[_product] = Product({
      startTimestamp: _startTimestamp,
      timeUnit: _timeUnit,
      isActive: _isActive
    });

    emit ProductUpdated(_product, _startTimestamp, _timeUnit, _isActive);
  }

  function getProducts() external view returns (ProductInfo[] memory productInfos) {
    ClearingHouseStorage.Layout storage $ = ClearingHouseStorage.layout();
    productInfos = new ProductInfo[]($.productAddresses.length);

    for (uint256 i = 0; i < productInfos.length; i++) {
      address productAddress = $.productAddresses[i];
      Product memory product = $.products[productAddress];

      productInfos[i] = ProductInfo({
        productAddress: productAddress,
        startTimestamp: product.startTimestamp,
        timeUnit: product.timeUnit,
        isActive: product.isActive
      });
    }
  }

  function releaseFromEscrow(
    address product,
    address user,
    uint256 epoch,
    uint256 idx,
    uint256 amount,
    uint256 fee
  ) external onlyOperator {
    ClearingHouseStorage.Layout storage $ = ClearingHouseStorage.layout();

    // Validate total escrowed amount
    uint256 totalEscrowed = $.productEscrowCoupons[product][epoch][user][idx] +
      $.productEscrowBalances[product][epoch][user][idx];

    if (totalEscrowed < amount) revert InsufficientBalance();
    uint256 amountAfterFee = amount - fee;

    // Release coupon escrow first
    uint256 couponAmount = $.productEscrowCoupons[product][epoch][user][idx];
    if (couponAmount > 0) {
      uint256 couponEpoch = _convertToCouponEpoch(product, epoch);
      // Find original coupon issuer
      address originalIssuer = address(0);
      Coupon[] storage coupons = $.couponBalances[user];
      CouponUsageDetail[] storage usageDetails = $.couponUsageHistory[user][couponEpoch];

      if (usageDetails.length > 0) {
        originalIssuer = usageDetails[usageDetails.length - 1].issuer;
      } else {
        // If original issuer is not found, use operator vault address
        originalIssuer = $.operatorVaultAddress;
      }

      // Create new coupon entry with original issuer
      Coupon memory newCoupon = Coupon({
        user: user,
        amount: couponAmount,
        usedAmount: 0,
        expirationEpoch: usageDetails[usageDetails.length - 1].expirationEpoch,
        created: block.timestamp,
        issuer: originalIssuer
      });

      if (coupons.length == 0) {
        $.couponHolders.push(user);
      }
      coupons.push(newCoupon);
      $.productEscrowCoupons[product][epoch][user][idx] = 0;
    }

    uint256 balanceAmount = $.productEscrowBalances[product][epoch][user][idx];
    if (balanceAmount > 0) {
      $.userBalances[user] += amountAfterFee;
      $.userEscrowBalances[user] -= balanceAmount;
      if (fee > 0) {
        $.treasuryAmount += fee;
      }
      $.productEscrowBalances[product][epoch][user][idx] = 0;
      if ($.vaultManager.isVault(product, user)) {
        $.vaultManager.addVaultBalance(product, user, amountAfterFee);
      }
    }
  }

  function settleEscrowWithFee(
    address product,
    address loser,
    address winner,
    uint256 epoch,
    uint256 amount,
    uint256 idx,
    uint256 fee
  ) external onlyOperator {
    ClearingHouseStorage.Layout storage $ = ClearingHouseStorage.layout();

    // Validate total escrowed amount
    uint256 totalEscrowed = $.productEscrowCoupons[product][epoch][loser][idx] +
      $.productEscrowBalances[product][epoch][loser][idx];
    if (totalEscrowed < amount) revert InsufficientBalance();

    uint256 amountAfterFee = amount - fee;

    // First try to convert from coupon escrow
    uint256 fromCouponEscrow = $.productEscrowCoupons[product][epoch][loser][idx];
    uint256 remainingAmount = amount;
    if (fromCouponEscrow > 0) {
      uint256 couponToUse = fromCouponEscrow > remainingAmount ? remainingAmount : fromCouponEscrow;
      $.productEscrowCoupons[product][epoch][loser][idx] -= couponToUse;
      remainingAmount -= couponToUse;
    }

    // If there's remaining amount, convert from balance escrow
    if (remainingAmount > 0) {
      if ($.productEscrowBalances[product][epoch][loser][idx] < remainingAmount)
        revert InsufficientBalance();
      $.productEscrowBalances[product][epoch][loser][idx] -= remainingAmount;
      $.userEscrowBalances[loser] -= remainingAmount;
    }

    // Transfer amount after fee to winner
    if (amountAfterFee > 0) {
      $.userBalances[winner] += amountAfterFee;
      if ($.vaultManager.isVault(product, winner)) {
        $.vaultManager.addVaultBalance(product, winner, amountAfterFee);
      }
    }

    // Transfer fee to treasury
    if (fee > 0) {
      $.treasuryAmount += fee;
    }
  }

  function escrowBalances(
    address product,
    uint256 epoch,
    address user,
    uint256 idx
  ) external view returns (uint256, uint256) {
    ClearingHouseStorage.Layout storage $ = ClearingHouseStorage.layout();
    return (
      $.productEscrowBalances[product][epoch][user][idx],
      $.productEscrowCoupons[product][epoch][user][idx]
    );
  }

  function escrowCoupons(
    address product,
    uint256 epoch,
    address user,
    uint256 idx
  ) external view returns (uint256) {
    ClearingHouseStorage.Layout storage $ = ClearingHouseStorage.layout();
    return $.productEscrowCoupons[product][epoch][user][idx];
  }

<<<<<<< HEAD
  /// @notice Deposit tokens to the clearing house only for baseVolManager
  /// @param amount The amount of tokens to deposit
  function baseVolManagerDeposit(uint256 amount) external onlyBaseVolManager nonReentrant {
    ClearingHouseStorage.Layout storage $ = ClearingHouseStorage.layout();
    $.token.safeTransferFrom(msg.sender, address(this), amount);
    $.userBalances[msg.sender] += amount;
    emit Deposit(msg.sender, msg.sender, amount, $.userBalances[msg.sender]);
  }

  /// @notice Withdraw tokens from the clearing house only for baseVolManager
  /// @param amount The amount of tokens to withdraw
  function baseVolManagerWithdraw(uint256 amount) external onlyBaseVolManager nonReentrant {
    ClearingHouseStorage.Layout storage $ = ClearingHouseStorage.layout();
    // withdrawalFee is not used for now
    $.userBalances[msg.sender] -= amount;
    $.token.safeTransfer(msg.sender, amount);
    emit Withdraw(msg.sender, amount, $.userBalances[msg.sender]);
=======
  function totalUserBalances(address user) external view returns (uint256) {
    ClearingHouseStorage.Layout storage $ = ClearingHouseStorage.layout();
    return $.userBalances[user] + $.userEscrowBalances[user];
  }

  function userEscrowBalances(address user) external view returns (uint256) {
    ClearingHouseStorage.Layout storage $ = ClearingHouseStorage.layout();
    return $.userEscrowBalances[user];
>>>>>>> 1cb826f8
  }
}<|MERGE_RESOLUTION|>--- conflicted
+++ resolved
@@ -72,7 +72,6 @@
     bool isActive
   );
   event DebugLog(string message);
-<<<<<<< HEAD
 
   event BaseVolManagerDeposit(address indexed token, uint256 amount);
   event BaseVolManagerDepositWithData(
@@ -88,8 +87,6 @@
     string reason,
     uint256 timestamp
   );
-=======
->>>>>>> 1cb826f8
 
   modifier onlyAdmin() {
     ClearingHouseStorage.Layout storage $ = ClearingHouseStorage.layout();
@@ -1059,7 +1056,6 @@
     return $.productEscrowCoupons[product][epoch][user][idx];
   }
 
-<<<<<<< HEAD
   /// @notice Deposit tokens to the clearing house only for baseVolManager
   /// @param amount The amount of tokens to deposit
   function baseVolManagerDeposit(uint256 amount) external onlyBaseVolManager nonReentrant {
@@ -1077,7 +1073,8 @@
     $.userBalances[msg.sender] -= amount;
     $.token.safeTransfer(msg.sender, amount);
     emit Withdraw(msg.sender, amount, $.userBalances[msg.sender]);
-=======
+  }
+
   function totalUserBalances(address user) external view returns (uint256) {
     ClearingHouseStorage.Layout storage $ = ClearingHouseStorage.layout();
     return $.userBalances[user] + $.userEscrowBalances[user];
@@ -1086,6 +1083,5 @@
   function userEscrowBalances(address user) external view returns (uint256) {
     ClearingHouseStorage.Layout storage $ = ClearingHouseStorage.layout();
     return $.userEscrowBalances[user];
->>>>>>> 1cb826f8
   }
 }